--- conflicted
+++ resolved
@@ -98,12 +98,9 @@
 tracing-error = "0.2.0"
 url = "2.4.1"
 uuid = { version = "0.8", features = ["v4"] }
-<<<<<<< HEAD
 k256 = "0.13.3"
-=======
 version = "3.0.0"
 regex = "1.10.4"
->>>>>>> edb13e90
 
 [dev-dependencies]
 indoc = "2.0.3"
